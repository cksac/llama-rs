# This file is automatically @generated by Cargo.
# It is not intended for manual editing.
version = 3

[[package]]
name = "aho-corasick"
version = "0.7.20"
source = "registry+https://github.com/rust-lang/crates.io-index"
checksum = "cc936419f96fa211c1b9166887b38e5e40b19958e5b895be7c1f93adec7071ac"
dependencies = [
 "memchr",
]

[[package]]
<<<<<<< HEAD
name = "bincode"
version = "1.3.3"
source = "registry+https://github.com/rust-lang/crates.io-index"
checksum = "b1f45e9417d87227c7a56d22e471c6206462cba514c7590c09aff4cf6d1ddcad"
dependencies = [
 "serde",
]

[[package]]
name = "bindgen"
version = "0.62.0"
source = "registry+https://github.com/rust-lang/crates.io-index"
checksum = "c6720a8b7b2d39dd533285ed438d458f65b31b5c257e6ac7bb3d7e82844dd722"
dependencies = [
 "bitflags",
 "cexpr",
 "clang-sys",
 "lazy_static",
 "lazycell",
 "log",
 "peeking_take_while",
 "proc-macro2",
 "quote",
 "regex",
 "rustc-hash",
 "shlex",
 "syn",
 "which",
]

[[package]]
=======
>>>>>>> 36a04bec
name = "bitflags"
version = "1.3.2"
source = "registry+https://github.com/rust-lang/crates.io-index"
checksum = "bef38d45163c2f1dde094a7dfd33ccf595c92905c8f8f4fdc18d06fb1037718a"

[[package]]
name = "bytemuck"
version = "1.13.1"
source = "registry+https://github.com/rust-lang/crates.io-index"
checksum = "17febce684fd15d89027105661fec94afb475cb995fbc59d2865198446ba2eea"

[[package]]
name = "cc"
version = "1.0.79"
source = "registry+https://github.com/rust-lang/crates.io-index"
checksum = "50d30906286121d95be3d479533b458f87493b30a4b5f79a607db8f5d11aa91f"

[[package]]
name = "cfg-if"
version = "1.0.0"
source = "registry+https://github.com/rust-lang/crates.io-index"
checksum = "baf1de4339761588bc0619e3cbc0120ee582ebb74b53b4efbf79117bd2da40fd"

[[package]]
name = "clap"
version = "4.1.8"
source = "registry+https://github.com/rust-lang/crates.io-index"
checksum = "c3d7ae14b20b94cb02149ed21a86c423859cbe18dc7ed69845cace50e52b40a5"
dependencies = [
 "bitflags",
 "clap_derive",
 "clap_lex",
 "is-terminal",
 "once_cell",
 "strsim",
 "termcolor",
]

[[package]]
name = "clap_derive"
version = "4.1.8"
source = "registry+https://github.com/rust-lang/crates.io-index"
checksum = "44bec8e5c9d09e439c4335b1af0abaab56dcf3b94999a936e1bb47b9134288f0"
dependencies = [
 "heck",
 "proc-macro-error",
 "proc-macro2",
 "quote",
 "syn",
]

[[package]]
name = "clap_lex"
version = "0.3.2"
source = "registry+https://github.com/rust-lang/crates.io-index"
checksum = "350b9cf31731f9957399229e9b2adc51eeabdfbe9d71d9a0552275fd12710d09"
dependencies = [
 "os_str_bytes",
]

[[package]]
name = "env_logger"
version = "0.10.0"
source = "registry+https://github.com/rust-lang/crates.io-index"
checksum = "85cdab6a89accf66733ad5a1693a4dcced6aeff64602b634530dd73c1f3ee9f0"
dependencies = [
 "humantime",
 "is-terminal",
 "log",
 "regex",
 "termcolor",
]

[[package]]
name = "errno"
version = "0.2.8"
source = "registry+https://github.com/rust-lang/crates.io-index"
checksum = "f639046355ee4f37944e44f60642c6f3a7efa3cf6b78c78a0d989a8ce6c396a1"
dependencies = [
 "errno-dragonfly",
 "libc",
 "winapi",
]

[[package]]
name = "errno-dragonfly"
version = "0.1.2"
source = "registry+https://github.com/rust-lang/crates.io-index"
checksum = "aa68f1b12764fab894d2755d2518754e71b4fd80ecfb822714a1206c2aab39bf"
dependencies = [
 "cc",
 "libc",
]

[[package]]
name = "getrandom"
version = "0.2.8"
source = "registry+https://github.com/rust-lang/crates.io-index"
checksum = "c05aeb6a22b8f62540c194aac980f2115af067bfe15a0734d7277a768d396b31"
dependencies = [
 "cfg-if",
 "libc",
 "wasi",
]

[[package]]
name = "ggml-raw"
version = "0.1.0"
dependencies = [
 "cc",
]

[[package]]
name = "heck"
version = "0.4.1"
source = "registry+https://github.com/rust-lang/crates.io-index"
checksum = "95505c38b4572b2d910cecb0281560f54b440a19336cbbcb27bf6ce6adc6f5a8"

[[package]]
name = "hermit-abi"
version = "0.2.6"
source = "registry+https://github.com/rust-lang/crates.io-index"
checksum = "ee512640fe35acbfb4bb779db6f0d80704c2cacfa2e39b601ef3e3f47d1ae4c7"
dependencies = [
 "libc",
]

[[package]]
name = "hermit-abi"
version = "0.3.1"
source = "registry+https://github.com/rust-lang/crates.io-index"
checksum = "fed44880c466736ef9a5c5b5facefb5ed0785676d0c02d612db14e54f0d84286"

[[package]]
name = "humantime"
version = "2.1.0"
source = "registry+https://github.com/rust-lang/crates.io-index"
checksum = "9a3a5bfb195931eeb336b2a7b4d761daec841b97f947d34394601737a7bba5e4"

[[package]]
name = "io-lifetimes"
version = "1.0.6"
source = "registry+https://github.com/rust-lang/crates.io-index"
checksum = "cfa919a82ea574332e2de6e74b4c36e74d41982b335080fa59d4ef31be20fdf3"
dependencies = [
 "libc",
 "windows-sys",
]

[[package]]
name = "is-terminal"
version = "0.4.4"
source = "registry+https://github.com/rust-lang/crates.io-index"
checksum = "21b6b32576413a8e69b90e952e4a026476040d81017b80445deda5f2d3921857"
dependencies = [
 "hermit-abi 0.3.1",
 "io-lifetimes",
 "rustix",
 "windows-sys",
]

[[package]]
name = "libc"
version = "0.2.140"
source = "registry+https://github.com/rust-lang/crates.io-index"
checksum = "99227334921fae1a979cf0bfdfcc6b3e5ce376ef57e16fb6fb3ea2ed6095f80c"

[[package]]
name = "linux-raw-sys"
version = "0.1.4"
source = "registry+https://github.com/rust-lang/crates.io-index"
checksum = "f051f77a7c8e6957c0696eac88f26b0117e54f52d3fc682ab19397a8812846a4"

[[package]]
name = "llama-cli"
version = "0.1.0"
dependencies = [
 "clap",
 "env_logger",
 "llama-rs",
 "log",
 "num_cpus",
 "once_cell",
 "rand",
]

[[package]]
name = "llama-rs"
version = "0.1.0"
dependencies = [
 "bincode",
 "bytemuck",
 "ggml-raw",
 "partial_sort",
 "rand",
 "serde",
 "thiserror",
]

[[package]]
name = "log"
version = "0.4.17"
source = "registry+https://github.com/rust-lang/crates.io-index"
checksum = "abb12e687cfb44aa40f41fc3978ef76448f9b6038cad6aef4259d3c095a2382e"
dependencies = [
 "cfg-if",
]

[[package]]
name = "memchr"
version = "2.5.0"
source = "registry+https://github.com/rust-lang/crates.io-index"
checksum = "2dffe52ecf27772e601905b7522cb4ef790d2cc203488bbd0e2fe85fcb74566d"

[[package]]
name = "num_cpus"
version = "1.15.0"
source = "registry+https://github.com/rust-lang/crates.io-index"
checksum = "0fac9e2da13b5eb447a6ce3d392f23a29d8694bff781bf03a16cd9ac8697593b"
dependencies = [
 "hermit-abi 0.2.6",
 "libc",
]

[[package]]
name = "once_cell"
version = "1.17.1"
source = "registry+https://github.com/rust-lang/crates.io-index"
checksum = "b7e5500299e16ebb147ae15a00a942af264cf3688f47923b8fc2cd5858f23ad3"

[[package]]
name = "os_str_bytes"
version = "6.4.1"
source = "registry+https://github.com/rust-lang/crates.io-index"
checksum = "9b7820b9daea5457c9f21c69448905d723fbd21136ccf521748f23fd49e723ee"

[[package]]
name = "partial_sort"
version = "0.2.0"
source = "registry+https://github.com/rust-lang/crates.io-index"
checksum = "7924d1d0ad836f665c9065e26d016c673ece3993f30d340068b16f282afc1156"

[[package]]
name = "ppv-lite86"
version = "0.2.17"
source = "registry+https://github.com/rust-lang/crates.io-index"
checksum = "5b40af805b3121feab8a3c29f04d8ad262fa8e0561883e7653e024ae4479e6de"

[[package]]
name = "proc-macro-error"
version = "1.0.4"
source = "registry+https://github.com/rust-lang/crates.io-index"
checksum = "da25490ff9892aab3fcf7c36f08cfb902dd3e71ca0f9f9517bea02a73a5ce38c"
dependencies = [
 "proc-macro-error-attr",
 "proc-macro2",
 "quote",
 "syn",
 "version_check",
]

[[package]]
name = "proc-macro-error-attr"
version = "1.0.4"
source = "registry+https://github.com/rust-lang/crates.io-index"
checksum = "a1be40180e52ecc98ad80b184934baf3d0d29f979574e439af5a55274b35f869"
dependencies = [
 "proc-macro2",
 "quote",
 "version_check",
]

[[package]]
name = "proc-macro2"
version = "1.0.52"
source = "registry+https://github.com/rust-lang/crates.io-index"
checksum = "1d0e1ae9e836cc3beddd63db0df682593d7e2d3d891ae8c9083d2113e1744224"
dependencies = [
 "unicode-ident",
]

[[package]]
name = "quote"
version = "1.0.25"
source = "registry+https://github.com/rust-lang/crates.io-index"
checksum = "5308e8208729c3e1504a6cfad0d5daacc4614c9a2e65d1ea312a34b5cb00fe84"
dependencies = [
 "proc-macro2",
]

[[package]]
name = "rand"
version = "0.8.5"
source = "registry+https://github.com/rust-lang/crates.io-index"
checksum = "34af8d1a0e25924bc5b7c43c079c942339d8f0a8b57c39049bef581b46327404"
dependencies = [
 "libc",
 "rand_chacha",
 "rand_core",
]

[[package]]
name = "rand_chacha"
version = "0.3.1"
source = "registry+https://github.com/rust-lang/crates.io-index"
checksum = "e6c10a63a0fa32252be49d21e7709d4d4baf8d231c2dbce1eaa8141b9b127d88"
dependencies = [
 "ppv-lite86",
 "rand_core",
]

[[package]]
name = "rand_core"
version = "0.6.4"
source = "registry+https://github.com/rust-lang/crates.io-index"
checksum = "ec0be4795e2f6a28069bec0b5ff3e2ac9bafc99e6a9a7dc3547996c5c816922c"
dependencies = [
 "getrandom",
]

[[package]]
name = "regex"
version = "1.7.1"
source = "registry+https://github.com/rust-lang/crates.io-index"
checksum = "48aaa5748ba571fb95cd2c85c09f629215d3a6ece942baa100950af03a34f733"
dependencies = [
 "aho-corasick",
 "memchr",
 "regex-syntax",
]

[[package]]
name = "regex-syntax"
version = "0.6.28"
source = "registry+https://github.com/rust-lang/crates.io-index"
checksum = "456c603be3e8d448b072f410900c09faf164fbce2d480456f50eea6e25f9c848"

[[package]]
name = "rustix"
version = "0.36.9"
source = "registry+https://github.com/rust-lang/crates.io-index"
checksum = "fd5c6ff11fecd55b40746d1995a02f2eb375bf8c00d192d521ee09f42bef37bc"
dependencies = [
 "bitflags",
 "errno",
 "io-lifetimes",
 "libc",
 "linux-raw-sys",
 "windows-sys",
]

[[package]]
<<<<<<< HEAD
name = "serde"
version = "1.0.156"
source = "registry+https://github.com/rust-lang/crates.io-index"
checksum = "314b5b092c0ade17c00142951e50ced110ec27cea304b1037c6969246c2469a4"
dependencies = [
 "serde_derive",
]

[[package]]
name = "serde_derive"
version = "1.0.156"
source = "registry+https://github.com/rust-lang/crates.io-index"
checksum = "d7e29c4601e36bcec74a223228dce795f4cd3616341a4af93520ca1a837c087d"
dependencies = [
 "proc-macro2",
 "quote",
 "syn",
]

[[package]]
name = "shlex"
version = "1.1.0"
source = "registry+https://github.com/rust-lang/crates.io-index"
checksum = "43b2853a4d09f215c24cc5489c992ce46052d359b5109343cbafbf26bc62f8a3"

[[package]]
=======
>>>>>>> 36a04bec
name = "strsim"
version = "0.10.0"
source = "registry+https://github.com/rust-lang/crates.io-index"
checksum = "73473c0e59e6d5812c5dfe2a064a6444949f089e20eec9a2e5506596494e4623"

[[package]]
name = "syn"
version = "1.0.109"
source = "registry+https://github.com/rust-lang/crates.io-index"
checksum = "72b64191b275b66ffe2469e8af2c1cfe3bafa67b529ead792a6d0160888b4237"
dependencies = [
 "proc-macro2",
 "quote",
 "unicode-ident",
]

[[package]]
name = "termcolor"
version = "1.2.0"
source = "registry+https://github.com/rust-lang/crates.io-index"
checksum = "be55cf8942feac5c765c2c993422806843c9a9a45d4d5c407ad6dd2ea95eb9b6"
dependencies = [
 "winapi-util",
]

[[package]]
name = "thiserror"
version = "1.0.39"
source = "registry+https://github.com/rust-lang/crates.io-index"
checksum = "a5ab016db510546d856297882807df8da66a16fb8c4101cb8b30054b0d5b2d9c"
dependencies = [
 "thiserror-impl",
]

[[package]]
name = "thiserror-impl"
version = "1.0.39"
source = "registry+https://github.com/rust-lang/crates.io-index"
checksum = "5420d42e90af0c38c3290abcca25b9b3bdf379fc9f55c528f53a269d9c9a267e"
dependencies = [
 "proc-macro2",
 "quote",
 "syn",
]

[[package]]
name = "unicode-ident"
version = "1.0.8"
source = "registry+https://github.com/rust-lang/crates.io-index"
checksum = "e5464a87b239f13a63a501f2701565754bae92d243d4bb7eb12f6d57d2269bf4"

[[package]]
name = "version_check"
version = "0.9.4"
source = "registry+https://github.com/rust-lang/crates.io-index"
checksum = "49874b5167b65d7193b8aba1567f5c7d93d001cafc34600cee003eda787e483f"

[[package]]
name = "wasi"
version = "0.11.0+wasi-snapshot-preview1"
source = "registry+https://github.com/rust-lang/crates.io-index"
checksum = "9c8d87e72b64a3b4db28d11ce29237c246188f4f51057d65a7eab63b7987e423"

[[package]]
name = "winapi"
version = "0.3.9"
source = "registry+https://github.com/rust-lang/crates.io-index"
checksum = "5c839a674fcd7a98952e593242ea400abe93992746761e38641405d28b00f419"
dependencies = [
 "winapi-i686-pc-windows-gnu",
 "winapi-x86_64-pc-windows-gnu",
]

[[package]]
name = "winapi-i686-pc-windows-gnu"
version = "0.4.0"
source = "registry+https://github.com/rust-lang/crates.io-index"
checksum = "ac3b87c63620426dd9b991e5ce0329eff545bccbbb34f3be09ff6fb6ab51b7b6"

[[package]]
name = "winapi-util"
version = "0.1.5"
source = "registry+https://github.com/rust-lang/crates.io-index"
checksum = "70ec6ce85bb158151cae5e5c87f95a8e97d2c0c4b001223f33a334e3ce5de178"
dependencies = [
 "winapi",
]

[[package]]
name = "winapi-x86_64-pc-windows-gnu"
version = "0.4.0"
source = "registry+https://github.com/rust-lang/crates.io-index"
checksum = "712e227841d057c1ee1cd2fb22fa7e5a5461ae8e48fa2ca79ec42cfc1931183f"

[[package]]
name = "windows-sys"
version = "0.45.0"
source = "registry+https://github.com/rust-lang/crates.io-index"
checksum = "75283be5efb2831d37ea142365f009c02ec203cd29a3ebecbc093d52315b66d0"
dependencies = [
 "windows-targets",
]

[[package]]
name = "windows-targets"
version = "0.42.2"
source = "registry+https://github.com/rust-lang/crates.io-index"
checksum = "8e5180c00cd44c9b1c88adb3693291f1cd93605ded80c250a75d472756b4d071"
dependencies = [
 "windows_aarch64_gnullvm",
 "windows_aarch64_msvc",
 "windows_i686_gnu",
 "windows_i686_msvc",
 "windows_x86_64_gnu",
 "windows_x86_64_gnullvm",
 "windows_x86_64_msvc",
]

[[package]]
name = "windows_aarch64_gnullvm"
version = "0.42.2"
source = "registry+https://github.com/rust-lang/crates.io-index"
checksum = "597a5118570b68bc08d8d59125332c54f1ba9d9adeedeef5b99b02ba2b0698f8"

[[package]]
name = "windows_aarch64_msvc"
version = "0.42.2"
source = "registry+https://github.com/rust-lang/crates.io-index"
checksum = "e08e8864a60f06ef0d0ff4ba04124db8b0fb3be5776a5cd47641e942e58c4d43"

[[package]]
name = "windows_i686_gnu"
version = "0.42.2"
source = "registry+https://github.com/rust-lang/crates.io-index"
checksum = "c61d927d8da41da96a81f029489353e68739737d3beca43145c8afec9a31a84f"

[[package]]
name = "windows_i686_msvc"
version = "0.42.2"
source = "registry+https://github.com/rust-lang/crates.io-index"
checksum = "44d840b6ec649f480a41c8d80f9c65108b92d89345dd94027bfe06ac444d1060"

[[package]]
name = "windows_x86_64_gnu"
version = "0.42.2"
source = "registry+https://github.com/rust-lang/crates.io-index"
checksum = "8de912b8b8feb55c064867cf047dda097f92d51efad5b491dfb98f6bbb70cb36"

[[package]]
name = "windows_x86_64_gnullvm"
version = "0.42.2"
source = "registry+https://github.com/rust-lang/crates.io-index"
checksum = "26d41b46a36d453748aedef1486d5c7a85db22e56aff34643984ea85514e94a3"

[[package]]
name = "windows_x86_64_msvc"
version = "0.42.2"
source = "registry+https://github.com/rust-lang/crates.io-index"
checksum = "9aec5da331524158c6d1a4ac0ab1541149c0b9505fde06423b02f5ef0106b9f0"<|MERGE_RESOLUTION|>--- conflicted
+++ resolved
@@ -12,7 +12,6 @@
 ]
 
 [[package]]
-<<<<<<< HEAD
 name = "bincode"
 version = "1.3.3"
 source = "registry+https://github.com/rust-lang/crates.io-index"
@@ -22,30 +21,6 @@
 ]
 
 [[package]]
-name = "bindgen"
-version = "0.62.0"
-source = "registry+https://github.com/rust-lang/crates.io-index"
-checksum = "c6720a8b7b2d39dd533285ed438d458f65b31b5c257e6ac7bb3d7e82844dd722"
-dependencies = [
- "bitflags",
- "cexpr",
- "clang-sys",
- "lazy_static",
- "lazycell",
- "log",
- "peeking_take_while",
- "proc-macro2",
- "quote",
- "regex",
- "rustc-hash",
- "shlex",
- "syn",
- "which",
-]
-
-[[package]]
-=======
->>>>>>> 36a04bec
 name = "bitflags"
 version = "1.3.2"
 source = "registry+https://github.com/rust-lang/crates.io-index"
@@ -398,7 +373,6 @@
 ]
 
 [[package]]
-<<<<<<< HEAD
 name = "serde"
 version = "1.0.156"
 source = "registry+https://github.com/rust-lang/crates.io-index"
@@ -419,14 +393,6 @@
 ]
 
 [[package]]
-name = "shlex"
-version = "1.1.0"
-source = "registry+https://github.com/rust-lang/crates.io-index"
-checksum = "43b2853a4d09f215c24cc5489c992ce46052d359b5109343cbafbf26bc62f8a3"
-
-[[package]]
-=======
->>>>>>> 36a04bec
 name = "strsim"
 version = "0.10.0"
 source = "registry+https://github.com/rust-lang/crates.io-index"
